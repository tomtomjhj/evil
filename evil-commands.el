--- conflicted
+++ resolved
@@ -43,18 +43,11 @@
     (evil-motion-loop (nil (or count 1))
       (forward-char)
       ;; don't put the cursor on a newline
-<<<<<<< HEAD
-      (when (and evil-cross-lines evil-move-cursor-back
+      (when (and evil-move-cursor-back
                  (not (evil-visual-state-p))
                  (not (evil-operator-state-p))
                  (eolp) (not (eobp)) (not (bolp)))
-        (forward-char)))))
-=======
-      (when evil-move-cursor-back
-        (unless (or (evil-visual-state-p) (evil-operator-state-p))
-          (when (and (eolp) (not (eobp)) (not (bolp)))
-            (forward-char))))))))
->>>>>>> 65d6cc8d
+        (forward-char))))))
 
 (evil-define-motion evil-backward-char (count &optional crosslines noerror)
   "Move cursor to the left by COUNT characters.
@@ -81,15 +74,8 @@
     (evil-motion-loop (nil (or count 1))
       (backward-char)
       ;; don't put the cursor on a newline
-<<<<<<< HEAD
-      (when (and (not (evil-visual-state-p))
-                 (not (evil-operator-state-p))
-                 (eolp) (not (bolp)))
-        (backward-char)))))
-=======
       (unless (or (evil-visual-state-p) (evil-operator-state-p))
         (evil-adjust-cursor))))))
->>>>>>> 65d6cc8d
 
 (evil-define-motion evil-next-line (count)
   "Move the cursor COUNT lines down."
