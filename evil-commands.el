--- conflicted
+++ resolved
@@ -3384,171 +3384,91 @@
           (goto-char beg)
           (catch 'exit-search
             (while (re-search-forward evil-ex-substitute-regex end-marker t)
-<<<<<<< HEAD
-              (let ((match-str (match-string 0))
-                    (match-beg (move-marker (make-marker) (match-beginning 0)))
-                    (match-end (move-marker (make-marker) (match-end 0)))
-                    (match-data (match-data)))
-                (goto-char match-beg)
-                (setq match-contains-newline
-                      (string-match-p "\n" (buffer-substring-no-properties
-                                            match-beg match-end)))
-                (setq zero-length-match (= match-beg match-end))
-                (when (and (string= "^" evil-ex-substitute-regex)
-                           (= (point) end-marker))
-                  ;; The range (beg end) includes the final newline which means
-                  ;; end-marker is on one line down. With the regex "^" the
-                  ;; beginning of this last line will be matched which we don't
-                  ;; want, so we abort here.
-                  (throw 'exit-search t))
-                (if confirm
-                    (let ((prompt
-                           (format "Replace %s with %s (y/n/a/q/l/^E/^Y)? "
-                                   match-str
-                                   (evil-match-substitute-replacement
-                                    evil-ex-substitute-replacement
-                                    (not case-replace))))
-                          response)
-                      (move-overlay evil-ex-substitute-overlay match-beg match-end)
-                      (catch 'exit-read-char
-                        (while (setq response (read-char prompt))
-                          (when (member response '(?y ?a ?l))
-                            (unless count-only
-                              (set-match-data match-data)
-                              (evil-replace-match evil-ex-substitute-replacement
-                                                  (not case-replace)))
-                            (setq evil-ex-substitute-last-point (point))
-                            (setq evil-ex-substitute-nreplaced
-                                  (1+ evil-ex-substitute-nreplaced))
-                            (evil-ex-hl-set-region 'evil-ex-substitute
-                                                   (save-excursion
-                                                     (forward-line)
-                                                     (point))
-                                                   (evil-ex-hl-get-max
-                                                    'evil-ex-substitute)))
-                          (cl-case response
-                            ((?y ?n) (throw 'exit-read-char t))
-                            (?a (setq confirm nil)
-                                (throw 'exit-read-char t))
-                            ((?q ?l ?\C-\[) (throw 'exit-search t))
-                            (?\C-e (evil-scroll-line-down 1))
-                            (?\C-y (evil-scroll-line-up 1))))))
-                  (setq evil-ex-substitute-nreplaced
-                        (1+ evil-ex-substitute-nreplaced))
-                  (unless count-only
-                    (set-match-data match-data)
-                    (evil-replace-match evil-ex-substitute-replacement
-                                        (not case-replace)))
-                  (setq evil-ex-substitute-last-point (point)))
-                (goto-char match-end)
-                (cond ((>= (point) end-marker)
-                       ;; Don't want to perform multiple replacements at the end
-                       ;; of the search region.
-                       (throw 'exit-search t))
-                      ((and (not whole-line)
-                            (not match-contains-newline))
-                       (forward-line)
-                       ;; forward-line just moves to the end of the line on the
-                       ;; last line of the buffer.
-                       (when (or (eobp)
-                                 (> (point) end-marker))
-                         (throw 'exit-search t)))
-                      ;; For zero-length matches check to see if point won't
-                      ;; move next time. This is a problem when matching the
-                      ;; regexp "$" because we can enter an infinite loop,
-                      ;; repeatedly matching the same character
-                      ((and zero-length-match
-                            (let ((pnt (point)))
-                              (save-excursion
-                                (and
-                                 (re-search-forward
-                                  evil-ex-substitute-regex end-marker t)
-                                 (= pnt (point))))))
-                       (if (or (eobp)
-                               (>= (point) end-marker))
-                           (throw 'exit-search t)
-                         (forward-char))))))))
-=======
               (when (not (and query-replace-skip-read-only
                               (text-property-any (match-beginning 0) (match-end 0) 'read-only t)))
-                  (let ((match-str (match-string 0))
-                        (match-beg (move-marker (make-marker) (match-beginning 0)))
-                        (match-end (move-marker (make-marker) (match-end 0)))
-                        (match-data (match-data)))
-                    (goto-char match-beg)
-                    (setq match-contains-newline (string-match-p "\n" match-str))
-                    (setq zero-length-match (= match-beg match-end))
-                    (when (and (string= "^" evil-ex-substitute-regex)
-                               (= (point) end-marker))
-                      ;; The range (beg end) includes the final newline which means
-                      ;; end-marker is on one line down. With the regex "^" the
-                      ;; beginning of this last line will be matched which we don't
-                      ;; want, so we abort here.
-                      (throw 'exit-search t))
-                    (if confirm
-                        (let ((prompt
-                               (format "Replace %s with %s (y/n/a/q/l/^E/^Y)? "
-                                       match-str
-                                       (evil-match-substitute-replacement
-                                        evil-ex-substitute-replacement
-                                        (not case-replace))))
-                              response)
-                          (move-overlay evil-ex-substitute-overlay match-beg match-end)
-                          (catch 'exit-read-char
-                            (while (setq response (read-char prompt))
-                              (when (member response '(?y ?a ?l))
-                                (unless count-only
-                                  (set-match-data match-data)
-                                  (evil-replace-match evil-ex-substitute-replacement
-                                                      (not case-replace)))
-                                (setq evil-ex-substitute-last-point (point))
-                                (setq evil-ex-substitute-nreplaced
-                                      (1+ evil-ex-substitute-nreplaced))
-                                (evil-ex-hl-set-region 'evil-ex-substitute
-                                                       (save-excursion
-                                                         (forward-line)
-                                                         (point))
-                                                       (evil-ex-hl-get-max
-                                                        'evil-ex-substitute)))
-                              (cl-case response
-                                ((?y ?n) (throw 'exit-read-char t))
-                                (?a (setq confirm nil)
-                                    (throw 'exit-read-char t))
-                                ((?q ?l ?\C-\[) (throw 'exit-search t))
-                                (?\C-e (evil-scroll-line-down 1))
-                                (?\C-y (evil-scroll-line-up 1))))))
-                      (setq evil-ex-substitute-nreplaced
-                            (1+ evil-ex-substitute-nreplaced))
-                      (unless count-only
-                        (set-match-data match-data)
-                        (evil-replace-match evil-ex-substitute-replacement
-                                            (not case-replace)))
-                      (setq evil-ex-substitute-last-point (point)))
-                    (goto-char match-end)
-                    (cond ((and (not whole-line)
-                                (not match-contains-newline))
-                           (forward-line)
-                           ;; forward-line just moves to the end of the line on the
-                           ;; last line of the buffer.
-                           (when (or (eobp)
-                                     (> (point) end-marker))
-                             (throw 'exit-search t)))
-                          ;; For zero-length matches check to see if point won't
-                          ;; move next time. This is a problem when matching the
-                          ;; regexp "$" because we can enter an infinite loop,
-                          ;; repeatedly matching the same character
-                          ((and zero-length-match
-                                (let ((pnt (point)))
-                                  (save-excursion
-                                    (and
-                                     (re-search-forward
-                                      evil-ex-substitute-regex end-marker t)
-                                     (= pnt (point))))))
-                           (if (or (eobp)
-                                   (= (point) end-marker))
-                               (throw 'exit-search t)
-                             (forward-char)))))))))
->>>>>>> 17cee0ef
+                (let ((match-str (match-string 0))
+                      (match-beg (move-marker (make-marker) (match-beginning 0)))
+                      (match-end (move-marker (make-marker) (match-end 0)))
+                      (match-data (match-data)))
+                  (goto-char match-beg)
+                  (setq match-contains-newline
+                        (string-match-p "\n" (buffer-substring-no-properties
+                                              match-beg match-end)))
+                  (setq zero-length-match (= match-beg match-end))
+                  (when (and (string= "^" evil-ex-substitute-regex)
+                             (= (point) end-marker))
+                    ;; The range (beg end) includes the final newline which means
+                    ;; end-marker is on one line down. With the regex "^" the
+                    ;; beginning of this last line will be matched which we don't
+                    ;; want, so we abort here.
+                    (throw 'exit-search t))
+                  (if confirm
+                      (let ((prompt
+                             (format "Replace %s with %s (y/n/a/q/l/^E/^Y)? "
+                                     match-str
+                                     (evil-match-substitute-replacement
+                                      evil-ex-substitute-replacement
+                                      (not case-replace))))
+                            response)
+                        (move-overlay evil-ex-substitute-overlay match-beg match-end)
+                        (catch 'exit-read-char
+                          (while (setq response (read-char prompt))
+                            (when (member response '(?y ?a ?l))
+                              (unless count-only
+                                (set-match-data match-data)
+                                (evil-replace-match evil-ex-substitute-replacement
+                                                    (not case-replace)))
+                              (setq evil-ex-substitute-last-point (point))
+                              (setq evil-ex-substitute-nreplaced
+                                    (1+ evil-ex-substitute-nreplaced))
+                              (evil-ex-hl-set-region 'evil-ex-substitute
+                                                     (save-excursion
+                                                       (forward-line)
+                                                       (point))
+                                                     (evil-ex-hl-get-max
+                                                      'evil-ex-substitute)))
+                            (cl-case response
+                              ((?y ?n) (throw 'exit-read-char t))
+                              (?a (setq confirm nil)
+                                  (throw 'exit-read-char t))
+                              ((?q ?l ?\C-\[) (throw 'exit-search t))
+                              (?\C-e (evil-scroll-line-down 1))
+                              (?\C-y (evil-scroll-line-up 1))))))
+                    (setq evil-ex-substitute-nreplaced
+                          (1+ evil-ex-substitute-nreplaced))
+                    (unless count-only
+                      (set-match-data match-data)
+                      (evil-replace-match evil-ex-substitute-replacement
+                                          (not case-replace)))
+                    (setq evil-ex-substitute-last-point (point)))
+                  (goto-char match-end)
+                  (cond ((>= (point) end-marker)
+                         ;; Don't want to perform multiple replacements at the end
+                         ;; of the search region.
+                         (throw 'exit-search t))
+                        ((and (not whole-line)
+                              (not match-contains-newline))
+                         (forward-line)
+                         ;; forward-line just moves to the end of the line on the
+                         ;; last line of the buffer.
+                         (when (or (eobp)
+                                   (> (point) end-marker))
+                           (throw 'exit-search t)))
+                        ;; For zero-length matches check to see if point won't
+                        ;; move next time. This is a problem when matching the
+                        ;; regexp "$" because we can enter an infinite loop,
+                        ;; repeatedly matching the same character
+                        ((and zero-length-match
+                              (let ((pnt (point)))
+                                (save-excursion
+                                  (and
+                                   (re-search-forward
+                                    evil-ex-substitute-regex end-marker t)
+                                   (= pnt (point))))))
+                         (if (or (eobp)
+                                 (>= (point) end-marker))
+                             (throw 'exit-search t)
+                           (forward-char))))))))
       (evil-ex-delete-hl 'evil-ex-substitute)
       (delete-overlay evil-ex-substitute-overlay))
 
