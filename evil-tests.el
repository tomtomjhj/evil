--- conflicted
+++ resolved
@@ -185,7 +185,23 @@
   :tags '(evil)
   (evil-test-suppress-keymap 'operator))
 
-<<<<<<< HEAD
+(ert-deftest evil-test-operator-state-shortcut-keymap ()
+  "Enable shortcut keymap in Operator-Pending state"
+  :tags '(evil)
+  (evil-test-buffer
+    (ert-info ("Enable `evil-operator-shortcut-mode' in
+Operator-Pending state")
+      (evil-test-change-state 'operator)
+      (should (memq evil-operator-shortcut-map
+                    (evil-state-keymaps 'operator)))
+      (should (keymapp evil-operator-shortcut-map)))
+      (should evil-operator-shortcut-mode)
+    (ert-info ("Disable `evil-operator-shortcut-mode'
+outside Operator-Pending state")
+      (evil-test-change-state 'normal)
+      (should-not evil-operator-shortcut-mode))))
+      
+      
 (ert-deftest evil-test-normalize-repeat-info ()
   "Verify normalize-repeat-info"
   (ert-info ("Single array")
@@ -472,23 +488,6 @@
     (evil-test-editing-clean
      (vconcat "2oevil\nrulz" [escape] "3.")
      "evaluation.\nevil\nrulz\nevil\nrulz\nevil\nrulz\nevil\nrulz\nevil\nrul°z\n;; If you")))
-=======
-(ert-deftest evil-test-operator-state-shortcut-keymap ()
-  "Enable shortcut keymap in Operator-Pending state"
-  :tags '(evil)
-  (evil-test-buffer
-    (ert-info ("Enable `evil-operator-shortcut-mode' in
-Operator-Pending state")
-      (evil-test-change-state 'operator)
-      (should (memq evil-operator-shortcut-map
-                    (evil-state-keymaps 'operator)))
-      (should (keymapp evil-operator-shortcut-map)))
-      (should evil-operator-shortcut-mode)
-    (ert-info ("Disable `evil-operator-shortcut-mode'
-outside Operator-Pending state")
-      (evil-test-change-state 'normal)
-      (should-not evil-operator-shortcut-mode))))
->>>>>>> cde2e887
 
 (when evil-tests-run
   (evil-tests-run))
