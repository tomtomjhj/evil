--- conflicted
+++ resolved
@@ -8305,7 +8305,6 @@
        "z\nz\nz\nz\n[z]\nz\n"))
     (ert-info ("Test jumping backward and forward in a single buffer")
       (evil-test-buffer
-<<<<<<< HEAD
        "[z]\nz\nz\nz\nz\nz\n"
        ("/z" [return] "nnnnn")
        "z\nz\nz\nz\nz\n[z]\n"
@@ -8324,19 +8323,6 @@
        "[z] z z z z z z z z z"
        ("\C-i")
        "new buffe[r]"))
-=======
-        "[z] z z z z z z z z z"
-        ("/z" [return])
-        "z [z] z z z z z z z z"
-        ("nnnn")
-        "z z z z z [z] z z z z"
-        ("\C-o")
-        "z z z z [z] z z z z z"
-        ("\C-o")
-        "z z z [z] z z z z z z"
-        ("\C-i\C-i")
-        "z z z z z [z] z z z z"))
->>>>>>> 210316cb
     (ert-info ("Test jumping backward and forward with counts")
       (evil-test-buffer
        "[z]\nz\nz\nz\nz\nz\n"
