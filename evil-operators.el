;;;; Operator-Pending state

(require 'evil-vars)
(require 'evil-common)
(require 'evil-states)
(require 'evil-types)
(require 'evil-visual)
(require 'evil-motions)
(require 'evil-compatibility)

(require 'rect)

(evil-define-state operator
  "Operator-Pending state"
  :tag " <O> "
  :cursor evil-half-cursor
  :enable (evil-operator-shortcut-map operator normal))

(evil-define-keymap evil-operator-shortcut-map
  "Keymap for Operator-Pending shortcuts like \"dd\" and \"gqq\"."
  :local t
  (setq evil-operator-shortcut-map (make-sparse-keymap))
  (evil-refresh-local-maps))

;; the half-height "Operator-Pending cursor" cannot be specified
;; as a static `cursor-type' value, since its height depends on
;; the current font size
(defun evil-half-cursor ()
  "Change cursor to a half-height box.
\(This is really just a thick horizontal bar.)"
  (let (height)
    ;; make `window-line-height' reliable
    (redisplay)
    (setq height (window-line-height))
    (setq height (+ (nth 0 height) (nth 3 height)))
    ;; cut cursor height in half
    (setq height (/ height 2))
    (setq cursor-type (cons 'hbar height))
    ;; ensure the cursor is redisplayed
    (force-window-update (selected-window))
    (redisplay)))

(defmacro evil-define-operator (operator args &rest body)
  "Define an operator command OPERATOR.
ARGS is the argument list, which must contain at least two
arguments: the beginning and end of the range."
  (declare (indent defun)
           (debug (&define name lambda-list
                           [&optional stringp]
                           [&rest keywordp sexp]
                           def-body)))
  (let (arg beg end interactive keep-visual key keys motion type whole-lines)
    ;; collect BEG, END and TYPE
    (setq args (delq '&optional args)
          beg (or (pop args) 'beg)
          end (or (pop args) 'end)
          type (or (pop args) 'type))
    ;; collect docstring
    (when (stringp (car body))
      (setq doc (pop body)))
    ;; collect keywords
    (while (keywordp (car-safe body))
      (setq key (pop body)
            arg (pop body))
      (cond
       ((eq key :motion)
        (setq motion arg)
        (unless motion
          (setq motion 'undefined)))
       ((eq key :keep-visual)
        (setq keep-visual arg))
       ((eq key :whole-lines)
        (setq whole-lines arg))
       (t
        (setq keys (append keys (list key arg))))))
    ;; collect `interactive' specification
    (when (eq (car-safe (car-safe body)) 'interactive)
      (setq interactive (cdr (pop body))))
    ;; macro expansion
    `(progn
       (add-to-list 'evil-operators ',operator t)
       (evil-define-command ,operator (,beg ,end &optional ,type ,@args)
         ,@(when doc `(,doc))
         ,@keys
         (interactive
          (append (evil-operator-range ',motion ',keep-visual)
                  ,@interactive))
         (if (and evil-inhibit-operator
                  (evil-called-interactively-p))
             (setq evil-inhibit-operator nil)
           ,@body)))))

(defun evil-operator-range (&optional motion keep-visual)
  "Read a motion from the keyboard and return its buffer positions.
The return value is a list (BEG END TYPE), which can be used
in the `interactive' specification of an operator command."
  (let ((beg (point)) (end (point))
        command count modifier range type)
    (evil-save-echo-area
      (cond
       ;; Visual selection
       ((or (evil-visual-state-p)
            (region-active-p))
        (setq beg (region-beginning)
              end (region-end))
        (unless keep-visual
          (evil-active-region -1))
        (if (eq evil-this-type 'block)
            (evil-visual-block-rotate 'upper-left)
          (goto-char beg)))
       (t
        ;; read motion from keyboard
        (evil-save-state
          (unless motion
            (evil-operator-state)
            ;; Make linewise operator shortcuts. E.g., "d" yields the
            ;; shortcut "dd", and "g?" yields shortcuts "g??" and "g?g?".
            (let ((keys (nth 2 (evil-extract-count (this-command-keys)))))
              (setq keys (append keys nil))
              (dotimes (var (length keys))
                (define-key evil-operator-shortcut-map
                  (vconcat (nthcdr var keys)) 'evil-line)))
            (setq command (evil-read-motion motion)
                  motion (pop command)
                  count (pop command)
                  type (pop command)))
          (cond
           ((null motion)
            (setq quit-flag t))
           ((eq motion 'undefined)
            (setq motion nil))
           (evil-repeat-count
            (setq count evil-repeat-count
                  ;; only the first operator's count is overwritten
                  evil-repeat-count nil))
           ((or count current-prefix-arg)
            ;; multiply operator count and motion count together
            (setq count
                  (* (prefix-numeric-value count)
                     (prefix-numeric-value current-prefix-arg)))))
          (when motion
            (setq range (evil-motion-range
                         motion
                         count
                         type)
                  beg (pop range)
                  end (pop range)
                  type (pop range)))
          ;; update global variables
          (setq evil-this-motion motion
                evil-this-motion-count count
                evil-this-type type))))
      (list beg end type))))

(defun evil-motion-range (motion &optional count type)
  "Execute a motion and return the buffer positions.
The return value is a list (BEG END TYPE)."
  (evil-save-region
    (transient-mark-mode 1)
    (setq evil-motion-marker (move-marker (make-marker) (point))
          type (or type (evil-type motion 'exclusive)))
    (unwind-protect
        (let ((current-prefix-arg count)
              ;; Store the type in global variable `evil-this-type'.
              ;; Motions can change their type during execution
              ;; by setting this variable.
              (evil-this-type type))
          (condition-case err
              (call-interactively motion)
            (error (prog1 nil
                     (setq evil-write-echo-area t)
                     (message (error-message-string err)))))
          (cond
           ;; if text has been selected (i.e., it's a text object),
           ;; return the selection
           ((or (evil-visual-state-p)
                (region-active-p))
            (evil-expand (region-beginning) (region-end) evil-this-type))
           (t
            (apply 'evil-expand
                   (evil-normalize
                    evil-motion-marker (point) evil-this-type)))))
      ;; delete marker so it doesn't slow down editing
      (move-marker evil-motion-marker nil)
      (setq evil-motion-marker nil))))

(defun evil-read-motion (&optional motion count type modifier)
  "Read a MOTION, motion COUNT and motion TYPE from the keyboard.
The type may be overridden with MODIFIER.
Return a list (MOTION COUNT TYPE)."
  (let ((modifiers '((evil-visual-char . char)
                     (evil-visual-line . line)
                     (evil-visual-block . block)))
        command prefix)
    (unless motion
      (while (progn
               (setq command (evil-keypress-parser)
                     motion (pop command)
                     prefix (pop command))
               (when prefix
                 (if count
                     (setq count (string-to-number
                                  (concat (number-to-string count)
                                          (number-to-string prefix))))
                   (setq count prefix)))
               ;; if the command is a type modifier, read more
               (when (rassq motion evil-visual-alist)
                 (setq modifier
                       (or modifier
                           (car (rassq motion evil-visual-alist))))))))
    (setq type (or type (evil-type motion 'exclusive)))
    (when modifier
      (cond
       ((eq modifier 'char)
        (if (eq type 'exclusive)
            (setq type 'inclusive)
          (setq type 'exclusive)))
       (t
        (setq type modifier))))
    (list motion count type)))

(defun evil-keypress-parser (&optional input)
  "Read from keyboard or INPUT and build a command description.
Returns (CMD COUNT), where COUNT is the numeric prefix argument.
Both COUNT and CMD may be nil."
  (let ((input (append input nil))
        (inhibit-quit t)
        char cmd count digit seq)
    (while (progn
             (setq char (or (pop input) (read-event)))
             (when (symbolp char)
               (setq char (or (get char 'ascii-character) char)))
             ;; this trick from simple.el's `digit-argument'
             ;; converts keystrokes like C-0 and C-M-1 to digits
             (if (or (characterp char) (integerp char))
                 (setq digit (- (logand char ?\177) ?0))
               (setq digit nil))
             (if (keymapp cmd)
                 (setq seq (append seq (list char)))
               (setq seq (list char)))
             (setq cmd (key-binding (vconcat seq) t))
             (cond
              ;; if CMD is a keymap, we need to read more
              ((keymapp cmd)
               t)
              ;; numeric prefix argument
              ((or (memq cmd '(digit-argument))
                   (and (eq (length seq) 1)
                        (not (keymapp cmd))
                        count
                        (memq digit '(0 1 2 3 4 5 6 7 8 9))))
               ;; store digits in a string, which is easily converted
               ;; to a number afterwards
               (setq count (concat (or count "")
                                   (number-to-string digit)))
               t)
              ;; catch middle digits like "da2w"
              ((and (not cmd)
                    (> (length seq) 1)
                    (memq digit '(0 1 2 3 4 5 6 7 8 9)))
               (setq count (concat (or count "")
                                   (number-to-string digit)))
               ;; remove the digit from the key sequence
               ;; so we can see if the previous one goes anywhere
               (setq seq (nbutlast seq 1))
               (setq cmd (key-binding (vconcat seq)))
               t)
              ((eq cmd 'negative-argument)
               (unless count
                 (setq count "-")))
              ;; user pressed C-g, so return nil for CMD
              ((memq cmd '(keyboard-quit undefined))
               (setq cmd nil))
              ;; we are done, exit the `while' loop
              (t
               nil))))
    ;; determine COUNT
    (when (stringp count)
      (if (string= count "-")
          (setq count nil)
        (setq count (string-to-number count))))
    ;; return command description
    (list cmd count)))

;;; Operator commands

(evil-define-operator evil-rot13 (beg end)
  "ROT13 encrypt text."
  (rot13-region beg end))


(evil-define-operator evil-yank (begin end type register)
  "Saves the characters in motion into the kill-ring."
  (cond
   ((eq type 'block)
    (evil-yank-rectangle begin end register))
   ((eq type 'line)
    (evil-yank-lines begin end register))
   (t
    (evil-yank-characters begin end register))))

(defun evil-yank-characters (begin end register)
  "Saves the characters defined by the region BEGIN and END in the kill-ring."
  (let ((text (buffer-substring begin end)))
    (if register
        (set-register register text)
      (kill-new text))))

(defun evil-yank-lines (begin end register)
  "Saves the lines in the region BEGIN and END into the kill-ring."
  (let ((txt (buffer-substring begin end))
        (yinfo (list #'evil-yank-line-handler)))
    ;; Ensure the text ends with newline.  This is required if the
    ;; deleted lines were the last lines in the buffer.
    (when (or (zerop (length txt))
              (/= (aref txt (1- (length txt))) ?\n))
      (setq txt (concat txt "\n")))
    (if register
        (set-register register (propertize txt 'yank-handler yinfo))
      (kill-new txt nil yinfo))))

(defun evil-yank-rectangle (begin end register)
  "Stores the rectangle defined by region BEGIN and END into the kill-ring."
  (let ((lines (list nil)))
    (apply-on-rectangle #'extract-rectangle-line begin end lines)
    ;; We remove spaces from the beginning and the end of the next.
    ;; Spaces are inserted explicitly in the yank-handler in order to
    ;; *not* insert lines full of spaces.
    (setq lines (nreverse (cdr lines)))
    ;; txt is used as default insert text when pasting this rectangle
    ;; in another program, e.g., using the X clipboard.
    (let* ((txt (mapconcat #'identity lines "\n"))
           (yinfo (list #'evil-yank-block-handler
                        lines
                        nil
                        #'evil-delete-yanked-rectangle)))
      (if register
          (set-register register (propertize txt 'yank-handler yinfo))
        (kill-new txt nil yinfo)))))

(defun evil-yank-line-handler (text)
  "Inserts the current text linewise."
  (let ((text (apply #'concat (make-list (or evil-paste-count 1) text)))
        (opoint (point)))
    (remove-list-of-text-properties 0 (length text) yank-excluded-properties text)
    (cond
     ((eq this-command 'evil-paste-behind)
      (end-of-line)
      (set-mark (point))
      (newline)
      (insert text)
      (delete-backward-char 1) ; delete the last newline
      (setq evil-last-paste
            (list 'evil-paste-behind
                  evil-paste-count
                  opoint
                  (mark t)
                  (point)))
      (set-mark (1+ (mark t))))
     (t
      (beginning-of-line)
      (set-mark (point))
      (insert text)
      (setq evil-last-paste
            (list 'evil-paste-before
                  evil-paste-count
                  opoint
                  (mark t)
                  (point)))))
    (exchange-point-and-mark)
    (evil-first-non-blank)))


(defun evil-yank-block-handler (lines)
  "Inserts the current text as block."
  (let ((count (or evil-paste-count 1))
        (col (if (eq this-command 'evil-paste-behind)
                 (1+ (current-column))
               (current-column)))
        (current-line (line-number-at-pos (point)))
        (opoint (point)))

    (dolist (line lines)
      ;; concat multiple copies according to count
      (setq line (apply #'concat (make-list count line)))
      ;; strip whitespaces at beginning and end
      (string-match "^ *\\(.*?\\) *$" line)
      (let ((txt (match-string 1 line))
            (begextra (match-beginning 1))
            (endextra (- (match-end 0) (match-end 1))))
        ;; maybe we have to insert a new line at eob
        (while (< (line-number-at-pos (point))
                  current-line)
          (goto-char (point-max))
          (newline))
        (setq current-line (1+ current-line))
        ;; insert text unless we insert an empty line behind eol
        (unless (and (< (save-excursion
                          (goto-char (line-end-position))
                          (current-column))
                        col)                    ; nothing in this line
                     (zerop (length txt)))      ; and nothing to insert
          ;; If we paste behind eol it may be sufficient to insert
          ;; tabs.
          (if (< (save-excursion
                   (goto-char (line-end-position))
                   (current-column))
                 col)
              (move-to-column (+ col begextra) t)
            (move-to-column col t)
            (insert (make-string begextra ? )))
          (remove-list-of-text-properties 0 (length txt) yank-excluded-properties txt)
          (insert txt)
          (unless (eolp)
            ;; text follows, so we have to insert spaces
            (insert (make-string endextra ? ))))
        (forward-line 1)))
    (setq evil-last-paste
          (list this-command
                evil-paste-count
                opoint
                (length lines)                   ; number of rows
                (* count (length (car lines))))) ; number of colums
    (goto-char opoint)
    (when (and (eq this-command 'evil-paste-behind)
               (not (eolp)))
      (forward-char))))


(defun evil-delete-yanked-rectangle (nrows ncols)
  "Special function to delete the block yanked by a previous paste command."
  (let ((opoint (point))
        (col (if (eq last-command 'evil-paste-behind)
                 (1+ (current-column))
               (current-column))))
    (dotimes (i nrows)
      (delete-region (save-excursion
                       (move-to-column col)
                       (point))
                     (save-excursion
                       (move-to-column (+ col ncols))
                       (point)))
      (unless (eobp) (forward-line)))
    (goto-char opoint)))

(defun evil-paste-before (count &optional register)
  "Pastes the latest yanked text before the cursor position."
  (interactive "P")
  (let* ((txt (if register (get-register register) (current-kill 0)))
         (yhandler (car-safe (get-text-property 0 'yank-handler txt))))
    (if (memq yhandler '(evil-yank-line-handler evil-yank-block-handler))
        (let ((evil-paste-count count)
              (this-command 'evil-paste-before)) ; for non-interactive use
          (insert-for-yank txt))
      ;; no yank-handler, default
      (let ((opoint (point)))
        (dotimes (i (or count 1))
          (insert-for-yank txt))
        (set-mark opoint)
        (setq evil-last-paste
              (list 'evil-paste-before
                    count
                    opoint
                    opoint       ; begin
                    (point)))    ; end
        (exchange-point-and-mark)))
    ;; no paste pop after pasting a register
    (when register
      (setq evil-last-paste nil))))

(defun evil-paste-behind (count &optional register)
  "Pastes the latest yanked text behind point."
  (interactive "P")
  (let* ((txt (if register (get-register register) (current-kill 0)))
         (yhandler (car-safe (get-text-property 0 'yank-handler txt))))
    (if (memq yhandler '(evil-yank-line-handler evil-yank-block-handler))
        (let ((evil-paste-count count)
              (this-command 'evil-paste-behind)) ; for non-interactive use
          (insert-for-yank txt))
      ;; no yank-handler, default
      (let ((opoint (point)))
        ;; TODO: Perhaps it is better to collect a list of all (point . mark) pairs
        ;; to undo the yanking for count > 1. The reason is that this yanking could
        ;; very well use 'yank-handler.
        (unless (eolp) (forward-char))
        (let ((begin (point)))
          (dotimes (i (or count 1))
            (insert-for-yank txt))
          (setq evil-last-paste
                (list 'evil-paste-behind
                      count
                      opoint
                      begin        ; begin
                      (point)))    ; end
          (backward-char))))
    (when register
      (setq evil-last-paste nil))))

(defun evil-paste-pop (count)
  "Replace the just-yanked stretch of killed text with a different stretch.
This command is allowed only immediatly after a `yank',
`evil-paste-before', `evil-paste-behind' or `evil-paste-pop'.
This command uses the same paste command as before, i.e., when
used after `evil-paste-behind' the new text is also yanked using
`evil-paste-behind', used with the same paste-count argument.

The COUNT argument inserts the COUNTth previous kill.  If COUNT
is negative this is a more recent kill."
  (interactive "p")
  (unless (memq last-command
                '(yank
                  evil-paste-behind
                  evil-paste-before))
    (error "Previous command was not a evil-paste: %s" last-command))
  (cond
   ((eq last-command 'yank)
    (funcall (or yank-undo-function #'delete-region) (mark t) (point))
    (current-kill count)
    (yank)
    (setq this-command 'yank))
   ((not evil-last-paste)
    (error "Previous paste command used a register"))
   (t
    (setq this-command (nth 0 evil-last-paste))
    (save-excursion
      (goto-char (nth 2 evil-last-paste))
      (funcall (or yank-undo-function #'delete-region)
               (nth 3 evil-last-paste)
               (nth 4 evil-last-paste)))
    (goto-char (nth 2 evil-last-paste))
    (current-kill count)
    (funcall (nth 0 evil-last-paste) (nth 1 evil-last-paste)))))

(defun evil-paste-pop-next (count)
  "Same as `evil-paste-pop' but with negative argument."
  (interactive "p")
  (evil-paste-pop (- count)))


(evil-define-operator evil-delete (beg end type register)
  "Delete and save in kill-ring or REGISTER."
  (evil-yank beg end type register)
  (cond
   ((eq type 'block)
    (delete-rectangle beg end))
   ((and (eq type 'line)
         (= (point-max) end)
         (/= (point-min) beg))
    (delete-region (1- beg) end))
   (t
    (delete-region beg end))))


(evil-define-operator evil-change (beg end type register)
  "Delete region and change to insert state.
If the region is linewise insertion starts on an empty line. If
region is a block, the inserted text in inserted at each line of
the block."
  (let ((nlines (1+ (- (line-number-at-pos end)
                       (line-number-at-pos beg))))
        (at-eob (= (point-max) end)))
    (evil-delete beg end type register)
    (cond
     ((eq type 'line)
      (if at-eob
          (evil-insert-below 1)
        (evil-insert-above 1)))
     ((eq type 'block)
      (evil-insert-before 1 nlines))
     (t
      (evil-insert-before 1)))))

<<<<<<< HEAD
(evil-define-operator evil-join-lines (beg end)
  "Join lines covered by region (BEG . END) with a minimum of two
lines."
  (goto-char beg)
  (evil-join-successive-lines
   (1+ (- (line-number-at-pos end)
          (line-number-at-pos)))))

(defun evil-join-successive-lines (count)
  "Join COUNT lines with a minimum of two lines."
  (interactive "p")
  (join-line 1))


;; TODO: register
(defun evil-change-chars (count &optional register)
  "Remove the next COUNT characters and switch to insert-state."
  (interactive "p")
  (delete-region (point)
                 (min (+ (point) count)
                      (line-end-position)))
  (evil-insert-before 1))

=======

;;; Undo

(evil-define-command undo :repeatable nil)
(evil-define-command redo :repeatable nil)
>>>>>>> e59d1795

(provide 'evil-operators)

;;; evil-operators.el ends here<|MERGE_RESOLUTION|>--- conflicted
+++ resolved
@@ -570,7 +570,6 @@
      (t
       (evil-insert-before 1)))))
 
-<<<<<<< HEAD
 (evil-define-operator evil-join-lines (beg end)
   "Join lines covered by region (BEG . END) with a minimum of two
 lines."
@@ -594,13 +593,10 @@
                       (line-end-position)))
   (evil-insert-before 1))
 
-=======
-
 ;;; Undo
 
 (evil-define-command undo :repeatable nil)
 (evil-define-command redo :repeatable nil)
->>>>>>> e59d1795
 
 (provide 'evil-operators)
 
