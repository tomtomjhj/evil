--- conflicted
+++ resolved
@@ -173,12 +173,11 @@
 (defvar evil-paste-count nil
   "The count argument of the current paste command.")
 
-<<<<<<< HEAD
 (defvar evil-temporary-undo nil
   "When undo is disabled in current buffer, certain commands
 depending on undo use the variable instead of
 `buffer-undo-list'.")
-=======
+
 (defvar evil-visual-alist nil
   "Association list of Visual selections.
 Elements have the form (NAME . FUNCTION).")
@@ -198,7 +197,6 @@
 (defvar evil-visual-region-expanded nil
   "Whether the region matches the Visual selection.")
 (make-variable-buffer-local 'evil-visual-region-expanded)
->>>>>>> e98d2116
 
 (defconst evil-version "0.1"
   "The current version of Evil")
