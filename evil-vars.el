;;; evil-vars.el --- Settings and variables

;; Author: Vegard Øye <vegard_oye at hotmail.com>
;; Maintainer: Vegard Øye <vegard_oye at hotmail.com>

<<<<<<< HEAD
;; Version: 1.0-dev
=======
;; Version: 1.0.4
>>>>>>> b48aa605

;;
;; This file is NOT part of GNU Emacs.

;;; License:

;; This file is part of Evil.
;;
;; Evil is free software: you can redistribute it and/or modify
;; it under the terms of the GNU General Public License as published by
;; the Free Software Foundation, either version 3 of the License, or
;; (at your option) any later version.
;;
;; Evil is distributed in the hope that it will be useful,
;; but WITHOUT ANY WARRANTY; without even the implied warranty of
;; MERCHANTABILITY or FITNESS FOR A PARTICULAR PURPOSE.  See the
;; GNU General Public License for more details.
;;
;; You should have received a copy of the GNU General Public License
;; along with Evil.  If not, see <http://www.gnu.org/licenses/>.

;;; Code:

;;; Hooks

(defvar evil-after-load-hook nil
  "Functions to be run when loading of evil is finished.
This hook can be used the execute some initialization routines
when evil is completely loaded.")

;;; Initialization

(defvar evil-pending-custom-initialize nil
  "A list of pending initializations for custom variables.
Each element is a triple (FUNC VAR VALUE). When evil is
completely loaded then the functions (funcall FUNC VAR VALUE) is
called for each element. FUNC should be a function suitable for
the :initialize property of `defcustom'.")

(defun evil-custom-initialize-pending-reset (var value)
  "Add a pending customization with `custom-initialize-reset'."
  (push (list 'custom-initialize-reset var value)
        evil-pending-custom-initialize))

(defun evil-run-pending-custom-initialize ()
  "Executes the pending initializations.
See `evil-pending-custom-initialize'."
  (dolist (init evil-pending-custom-initialize)
    (apply (car init) (cdr init)))
  (remove-hook 'evil-after-load-hook 'evil-run-pending-custom-initialize))
(add-hook 'evil-after-load-hook 'evil-run-pending-custom-initialize)

;;; Setters

(defun evil-set-toggle-key (key)
  "Set `evil-toggle-key' to KEY.
KEY must be readable by `read-kbd-macro'."
  (let ((old-key (read-kbd-macro
                  (if (boundp 'evil-toggle-key)
                      evil-toggle-key
                    "C-z")))
        (key (read-kbd-macro key)))
    (with-no-warnings
      (dolist (pair '((evil-motion-state-map evil-emacs-state)
                      (evil-insert-state-map evil-emacs-state)
                      (evil-emacs-state-map evil-exit-emacs-state)))
        (when (boundp (car pair))
          (let ((map (symbol-value (car pair)))
                (fun (cadr pair)))
            (when (keymapp map)
              (define-key map key fun)
              (define-key map old-key nil))))))))

(defun evil-set-custom-state-maps (var pending-var key make newlist)
  "Changes the list of special keymaps.
VAR         is the variable containing the list of keymaps.
PENDING-VAR is the variable containing the list of the currently pending
            keymaps.
KEY         the special symbol to be stored in the keymaps.
MAKE        the creation function of the special keymaps.
NEWLIST     the list of new special keymaps."
  (set-default pending-var newlist)
  (when (default-boundp var)
    (dolist (map (default-value var))
      (when (and (boundp (car map))
                 (keymapp (default-value (car map))))
        (define-key (default-value (car map)) (vector key) nil))))
  (set-default var newlist)
  (evil-update-pending-maps))

(defun evil-update-pending-maps (&optional file)
  "Tries to set pending special keymaps.
This function should be called from an `after-load-functions'
hook."
  (let ((maps '((evil-make-overriding-map . evil-pending-overriding-maps)
                (evil-make-intercept-map . evil-pending-intercept-maps))))
    (while maps
      (let* ((map (pop maps))
             (make (car map))
             (pending-var (cdr map))
             (pending (symbol-value pending-var))
             newlist)
        (while pending
          (let* ((map (pop pending))
                 (kmap (and (boundp (car map))
                            (keymapp (symbol-value (car map)))
                            (symbol-value (car map))))
                 (state (cdr map)))
            (if kmap
                (funcall make kmap state)
              (push map newlist))))
        (set-default pending-var newlist)))))

(defun evil-set-visual-newline-commands (var value)
  "Set the value of `evil-visual-newline-commands'.
Setting this variable changes the properties of the appropriate
commands."
  (with-no-warnings
    (when (default-boundp var)
      (dolist (cmd (default-value var))
        (evil-set-command-property cmd :exclude-newline nil)))
    (set-default var value)
    (dolist (cmd (default-value var))
      (evil-set-command-property cmd :exclude-newline t))))

(defun evil-set-custom-motions (var values)
  "Sets the list of motion commands."
  (with-no-warnings
    (when (default-boundp var)
      (dolist (motion (default-value var))
        (evil-add-command-properties motion :keep-visual nil :repeat nil)))
    (set-default var values)
    (mapc #'evil-declare-motion (default-value var))))

;;; Customization group

(defgroup evil nil
  "Extensible vi layer."
  :group 'emulations
  :prefix 'evil-)

(defcustom evil-auto-indent t
  "Whether to auto-indent when entering Insert state."
  :type  'boolean
  :group 'evil)
(make-variable-buffer-local 'evil-auto-indent)

(defcustom evil-shift-width 4
  "The offset used by \\<evil-normal-state-map>\\[evil-shift-right] \
and \\[evil-shift-left]."
  :type 'integer
  :group 'evil)
(make-variable-buffer-local 'evil-shift-width)

(defcustom evil-shift-round t
  "Whether \\<evil-normal-state-map>\\[evil-shift-right] \
and \\[evil-shift-left] round to the nearest multiple \
of `evil-shift-width'."
  :type 'boolean
  :group 'evil)
(make-variable-buffer-local 'evil-shift-round)

(defcustom evil-default-cursor
  (list (or (frame-parameter nil 'cursor-color) "black") t)
  "The default cursor.
May be a cursor type as per `cursor-type', a color string as passed
to `set-cursor-color', a zero-argument function for changing the
cursor, or a list of the above."
  :type '(set symbol (cons symbol symbol) string function)
  :group 'evil)

(defcustom evil-repeat-move-cursor t
  "Whether \"\\<evil-normal-state-map>\\[evil-repeat]\" \
moves the cursor."
  :type 'boolean
  :group 'evil)

(defcustom evil-cross-lines nil
  "Whether motions may cross newlines."
  :type 'boolean
  :group 'evil)

(defcustom evil-backspace-join-lines t
  "Whether backward delete in insert state may join lines."
  :type 'boolean
  :group 'evil)

(defcustom evil-move-cursor-back t
  "Whether the cursor is moved backwards when exiting Insert state."
  :type 'boolean
  :group 'evil)

(defcustom evil-kbd-macro-suppress-motion-error nil
  "Whether left/right motions signal errors during keyboard-macro definition.
If this variable is set to non-nil, then the function
`evil-forward-char' and `evil-backward-char' do not signal
`end-of-line' or `beginning-of-line' errors when a keyboard macro
is being defined and/or it is being executed. This may be desired
because such an error would cause the macro definition/execution
being terminated."
  :type '(radio (const :tag "No" :value nil)
                (const :tag "Record" :value record)
                (const :tag "Replay" :value replay)
                (const :tag "Both" :value t))
  :group 'evil)

(defcustom evil-track-eol t
  "If non-nil line moves after a call to `evil-end-of-line' stay at eol.
This is analogous to `track-eol' but deals with the end-of-line
interpretation of evil."
  :type 'boolean
  :group 'evil)

(defcustom evil-mode-line-format 'before
  "The position of the mode line tag.
Either a symbol or a cons-cell. If it is a symbol it should be
one of 'before, 'after or 'nil. 'before mean the the tag is
placed before the mode-list, 'after means it is placed after the
mode-list, and 'nil means no mode line tag. If it is a cons cell
it should have the form (WHERE . WHICH) where WHERE is either
'before or 'after and WHICH is a symbol in
`mode-line-format'. The tag is then placed right before or after
that symbol."
  :type '(radio :value 'before
                (const before)
                (const after)
                (cons :tag "Next to symbol"
                      (choice :value after
                              (const before)
                              (const after))
                      symbol))
  :group 'evil)

(defcustom evil-mouse-word 'evil-move-word
  "The (movement) function to be used for double click selection.
The double-click starts visual state in a special word selection
mode. This function is used to determine the words to be
selected. Possible values are 'evil-move-word or
'evil-move-WORD."
  :type 'symbol
  :group 'evil)

(defcustom evil-bigword "^ \t\r\n"
  "The characters to be considered as a big word.
This should be a regexp set without the enclosing []."
  :type 'string
  :group 'evil)
(make-variable-buffer-local 'evil-bigword)

(defcustom evil-want-fine-undo nil
  "Whether actions like \"cw\" are undone in several steps."
  :type 'boolean
  :group 'evil)

(defcustom evil-regexp-search t
  "Whether to use regular expressions for searching."
  :type  'boolean
  :group 'evil)

(defcustom evil-search-wrap t
  "Whether search wraps around."
  :type  'boolean
  :group 'evil)

(defcustom evil-flash-delay 2
  "Time in seconds to flash search matches."
  :type  'number
  :group 'evil)

(defcustom evil-fold-level 0
  "Default fold level."
  :type  'integer
  :group 'evil)

(defcustom evil-esc-delay 0.01
  "Time in seconds to wait for another key after ESC."
  :type 'number
  :group 'evil)

(defvar evil-esc-mode nil
  "Non-nil if `evil-esc-mode' is enabled.")

(defvar evil-esc-map nil
  "Original ESC prefix map in `input-decode-map'.
Used by `evil-esc-mode'.")

(defvar evil-inhibit-esc nil
  "If non-nil, the \\e event will never be translated to 'escape.")

(defcustom evil-intercept-esc 'always
  "Whether evil should intercept the ESC key.
In terminal, a plain ESC key and a meta-key-sequence both
generate the same event. In order to distinguish both evil
modifies `input-decode-map'. This is necessary in terminal but
not in X mode. However, the terminal ESC is equivalent to C-[, so
if you want to use C-[ instead of ESC in X, then Evil must
intercept the ESC event in X, too. This variable determines when
Evil should intercept the event."
  :type '(radio (const :tag "Never" :value nil)
                (const :tag "In terminal only" :value t)
                (const :tag "Always" :value always))
  :group 'evil)

(defcustom evil-show-paren-range 0
  "The minimal distance between point and a parenthesis
which causes the parenthesis to be highlighted."
  :type 'integer
  :group 'evil)

(defcustom evil-ex-hl-update-delay 0.02
  "Time in seconds of idle before updating search highlighting.
Setting this to a period shorter than that of keyboard's repeat
rate allows highlights to update while scrolling."
  :type 'number
  :group 'evil)

(defcustom evil-highlight-closing-paren-at-point-states
  '(not emacs insert replace)
  "The states in which the closing parenthesis at point should be highlighted.
All states listed here highlight the closing parenthesis at
point (which is Vim default behavior), all others highlight the
parenthesis before point (which is Emacs default behavior). If
this list contains the symbol 'not then its meaning is inverted,
i.e., all states listed here highlight the closing parenthesis
before point."
  :type '(repeat symbol)
  :group 'evil)

(defcustom evil-want-C-i-jump t
  "Whether \"C-i\" jumps forward like in Vim."
  :type 'boolean
  :group 'evil)

(defcustom evil-want-C-u-scroll nil
  "Whether \"C-u\" scrolls like in Vim."
  :type 'boolean
  :group 'evil)

(defcustom evil-want-C-w-delete t
  "Whether \"C-w\" deletes a word in Insert state."
  :type 'boolean
  :group 'evil)

(defcustom evil-want-C-w-in-emacs-state nil
  "Whether \"C-w\" prefixes windows commands in Emacs state."
  :type 'boolean
  :group 'evil)

(defcustom evil-want-change-word-to-end t
  "Whether \"cw\" behaves like \"ce\"."
  :type 'boolean
  :group 'evil)

(defcustom evil-echo-state t
  "Whether to signal the current state in the echo area."
  :type 'boolean
  :group 'evil)

(defcustom evil-complete-all-buffers t
  "Whether completion looks for matches in all buffers."
  :type 'boolean
  :group 'evil)

(defcustom evil-complete-next-func
  #'(lambda (arg)
      (require 'dabbrev)
      (let ((dabbrev-search-these-buffers-only
             (unless evil-complete-all-buffers
               (list (current-buffer))))
            dabbrev-case-distinction)
        (condition-case nil
            (if (eq last-command this-command)
                (dabbrev-expand nil)
              (dabbrev-expand (- (abs (or arg 1)))))
          (error (dabbrev-expand nil)))))
  "Completion function used by \
\\<evil-insert-state-map>\\[evil-complete-next]."
  :type 'function
  :group 'evil)

(defcustom evil-complete-previous-func
  #'(lambda (arg)
      (require 'dabbrev)
      (let ((dabbrev-search-these-buffers-only
             (unless evil-complete-all-buffers
               (list (current-buffer))))
            dabbrev-case-distinction)
        (dabbrev-expand arg)))
  "Completion function used by \
\\<evil-insert-state-map>\\[evil-complete-previous]."
  :type 'function
  :group 'evil)

(defcustom evil-complete-next-minibuffer-func 'minibuffer-complete
  "Minibuffer completion function used by \
\\<evil-insert-state-map>\\[evil-complete-next]."
  :type 'function
  :group 'evil)

(defcustom evil-complete-previous-minibuffer-func 'minibuffer-complete
  "Minibuffer completion function used by \
\\<evil-insert-state-map>\\[evil-complete-previous]."
  :type 'function
  :group 'evil)

(defcustom evil-complete-next-line-func
  #'(lambda (arg)
      (let ((hippie-expand-try-functions-list
             '(try-expand-line
               try-expand-line-all-buffers)))
        (hippie-expand arg)))
  "Minibuffer completion function used by \
\\<evil-insert-state-map>\\[evil-complete-next-line]."
  :type 'function
  :group 'evil)

(defcustom evil-complete-previous-line-func
  evil-complete-next-line-func
  "Minibuffer completion function used by \
\\<evil-insert-state-map>\\[evil-complete-previous-line]."
  :type 'function
  :group 'evil)

(defcustom evil-lookup-func #'woman
  "Lookup function used by \
\"\\<evil-motion-state-map>\\[evil-lookup]\"."
  :type 'function
  :group 'evil)

(defcustom evil-toggle-key "C-z"
  "The key used to change to and from Emacs state.
Must be readable by `read-kbd-macro'. For example: \"C-z\"."
  :type 'string
  :group 'evil
  :set #'(lambda (sym value)
           (evil-set-toggle-key value)
           (set-default sym value)))

(defcustom evil-default-state 'normal
  "The default state.
This is the state a mode comes up in when it is not listed
in `evil-emacs-state-modes', `evil-insert-state-modes' or
`evil-motion-state-modes'. The value may be one of `normal',
`insert', `visual', `replace', `operator', `motion' and
`emacs'."
  :type  'symbol
  :group 'evil)

(defcustom evil-buffer-regexps
  '(("^ \\*load\\*" . nil))
  "Regular expression determining the initial state for a buffer.
Entries have the form (REGEXP . STATE), where REGEXP is a regular
expression matching the buffer's name and STATE is one of `normal',
`insert', `visual', `replace', `operator', `motion', `emacs' and nil.
If STATE is nil, Evil is disabled in the buffer."
  :type '(alist :key-type string :value-type symbol)
  :group 'evil)

(defcustom evil-emacs-state-modes
  '(archive-mode
    bbdb-mode
    bookmark-bmenu-mode
    bookmark-edit-annotation-mode
    browse-kill-ring-mode
    bzr-annotate-mode
    calc-mode
    cfw:calendar-mode
    completion-list-mode
    Custom-mode
    debugger-mode
    delicious-search-mode
    desktop-menu-blist-mode
    desktop-menu-mode
    doc-view-mode
    dvc-bookmarks-mode
    dvc-diff-mode
    dvc-info-buffer-mode
    dvc-log-buffer-mode
    dvc-revlist-mode
    dvc-revlog-mode
    dvc-status-mode
    dvc-tips-mode
    ediff-mode
    ediff-meta-mode
    efs-mode
    Electric-buffer-menu-mode
    emms-browser-mode
    emms-mark-mode
    emms-metaplaylist-mode
    emms-playlist-mode
    etags-select-mode
    fj-mode
    gc-issues-mode
    gdb-breakpoints-mode
    gdb-disassembly-mode
    gdb-frames-mode
    gdb-locals-mode
    gdb-memory-mode
    gdb-registers-mode
    gdb-threads-mode
    gist-list-mode
    gnus-article-mode
    gnus-browse-mode
    gnus-group-mode
    gnus-server-mode
    gnus-summary-mode
    google-maps-static-mode
    ibuffer-mode
    jde-javadoc-checker-report-mode
    magit-commit-mode
    magit-diff-mode
    magit-key-mode
    magit-log-mode
    magit-mode
    magit-reflog-mode
    magit-show-branches-mode
    magit-branch-manager-mode ;; New name for magit-show-branches-mode
    magit-stash-mode
    magit-status-mode
    magit-wazzup-mode
    mh-folder-mode
    monky-mode
    notmuch-hello-mode
    notmuch-search-mode
    notmuch-show-mode
    occur-mode
    org-agenda-mode
    package-menu-mode
    proced-mode
    rcirc-mode
    rebase-mode
    recentf-dialog-mode
    reftex-select-bib-mode
    reftex-toc-mode
    sldb-mode
    slime-inspector-mode
    slime-thread-control-mode
    slime-xref-mode
    sr-buttons-mode
    sr-mode
    sr-tree-mode
    sr-virtual-mode
    tar-mode
    tetris-mode
    tla-annotate-mode
    tla-archive-list-mode
    tla-bconfig-mode
    tla-bookmarks-mode
    tla-branch-list-mode
    tla-browse-mode
    tla-category-list-mode
    tla-changelog-mode
    tla-follow-symlinks-mode
    tla-inventory-file-mode
    tla-inventory-mode
    tla-lint-mode
    tla-logs-mode
    tla-revision-list-mode
    tla-revlog-mode
    tla-tree-lint-mode
    tla-version-list-mode
    twittering-mode
    urlview-mode
    vc-annotate-mode
    vc-dir-mode
    vc-git-log-view-mode
    vc-svn-log-view-mode
    vm-mode
    vm-summary-mode
    w3m-mode
    wab-compilation-mode
    xgit-annotate-mode
    xgit-changelog-mode
    xgit-diff-mode
    xgit-revlog-mode
    xhg-annotate-mode
    xhg-log-mode
    xhg-mode
    xhg-mq-mode
    xhg-mq-sub-mode
    xhg-status-extra-mode)
  "Modes that should come up in Emacs state."
  :type  '(repeat symbol)
  :group 'evil)

(defcustom evil-insert-state-modes
  '(comint-mode
    erc-mode
    eshell-mode
    geiser-repl-mode
    gud-mode
    inferior-apl-mode
    inferior-caml-mode
    inferior-emacs-lisp-mode
    inferior-j-mode
    inferior-python-mode
    inferior-scheme-mode
    inferior-sml-mode
    internal-ange-ftp-mode
    prolog-inferior-mode
    reb-mode
    shell-mode
    slime-repl-mode
    term-mode
    wdired-mode)
  "Modes that should come up in Insert state."
  :type  '(repeat symbol)
  :group 'evil)

(defcustom evil-motion-state-modes
  '(apropos-mode
    Buffer-menu-mode
    calendar-mode
    color-theme-mode
    command-history-mode
    compilation-mode
    dictionary-mode
    ert-results-mode
    help-mode
    Info-mode
    Man-mode
    speedbar-mode
    undo-tree-visualizer-mode
    view-mode
    woman-mode)
  "Modes that should come up in Motion state."
  :type  '(repeat symbol)
  :group 'evil)

(defvar evil-pending-overriding-maps nil
  "An alist of pending overriding maps.")

(defvar evil-pending-intercept-maps nil
  "An alist of pending intercept maps.")

(defcustom evil-overriding-maps
  '((Buffer-menu-mode-map . nil)
    (color-theme-mode-map . nil)
    (comint-mode-map . nil)
    (compilation-mode-map . nil)
    (dictionary-mode-map . nil)
    (ert-results-mode-map . motion)
    (Info-mode-map . motion)
    (speedbar-key-map . nil)
    (speedbar-file-key-map . nil)
    (speedbar-buffers-key-map . nil))
  "Keymaps that should override Evil maps.
Entries have the form (MAP-VAR . STATE), where MAP-VAR is
a keymap variable and STATE is the state whose bindings
should be overridden. If STATE is nil, all states are
overridden."
  :type '(alist :key-type symbol :value-type symbol)
  :group 'evil
  :set #'(lambda (var values)
           (evil-set-custom-state-maps 'evil-overriding-maps
                                       'evil-pending-overriding-maps
                                       'override-state
                                       'evil-make-overriding-map
                                       values))
  :initialize 'evil-custom-initialize-pending-reset)

(add-hook 'after-load-functions #'evil-update-pending-maps)

(defcustom evil-intercept-maps
  '((edebug-mode-map . nil))
  "Keymaps that should intercept Evil maps.
Entries have the form (MAP-VAR . STATE), where MAP-VAR is
a keymap variable and STATE is the state whose bindings
should be intercepted. If STATE is nil, all states are
intercepted."
  :type '(alist :key-type symbol :value-type symbol)
  :group 'evil
  :set #'(lambda (var values)
           (evil-set-custom-state-maps 'evil-intercept-maps
                                       'evil-pending-intercept-maps
                                       'intercept-state
                                       'evil-make-intercept-map
                                       values))
  :initialize 'evil-custom-initialize-pending-reset)

(defcustom evil-motions
  '(back-to-indentation
    backward-char
    backward-list
    backward-paragraph
    backward-sentence
    backward-sexp
    backward-up-list
    backward-word
    beginning-of-buffer
    beginning-of-defun
    beginning-of-line
    beginning-of-visual-line
    c-beginning-of-defun
    c-end-of-defun
    down-list
    end-of-buffer
    end-of-defun
    end-of-line
    end-of-visual-line
    exchange-point-and-mark
    forward-char
    forward-list
    forward-paragraph
    forward-sentence
    forward-sexp
    forward-word
    goto-last-change
    ibuffer-backward-line
    ibuffer-forward-line
    isearch-abort
    isearch-cancel
    isearch-complete
    isearch-del-char
    isearch-delete-char
    isearch-edit-string
    isearch-exit
    isearch-highlight-regexp
    isearch-occur
    isearch-other-control-char
    isearch-other-meta-char
    isearch-printing-char
    isearch-query-replace
    isearch-query-replace-regexp
    isearch-quote-char
    isearch-repeat-backward
    isearch-repeat-forward
    isearch-ring-advance
    isearch-ring-retreat
    isearch-toggle-case-fold
    isearch-toggle-input-method
    isearch-toggle-regexp
    isearch-toggle-specified-input-method
    isearch-toggle-word
    isearch-yank-char
    isearch-yank-kill
    isearch-yank-line
    isearch-yank-word-or-char
    keyboard-quit
    left-char
    left-word
    mouse-drag-region
    mouse-save-then-kill
    mouse-set-point
    mouse-set-region
    mwheel-scroll
    move-beginning-of-line
    move-end-of-line
    next-error
    next-line
    paredit-backward
    paredit-backward-down
    paredit-backward-up
    paredit-forward
    paredit-forward-down
    paredit-forward-up
    pop-global-mark
    pop-tag-mark
    pop-to-mark-command
    previous-error
    previous-line
    redo
    right-char
    right-word
    scroll-down
    scroll-up
    undo
    undo-tree-redo
    undo-tree-undo
    up-list)
  "Non-Evil commands to initialize to motions."
  :type  '(repeat symbol)
  :group 'evil
  :set 'evil-set-custom-motions
  :initialize 'evil-custom-initialize-pending-reset)

(defcustom evil-visual-newline-commands
  '(LaTeX-section
    TeX-font)
  "Commands excluding the trailing newline of a Visual Line selection.
These commands work better without this newline."
  :type  '(repeat symbol)
  :group 'evil
  :set 'evil-set-visual-newline-commands
  :initialize 'evil-custom-initialize-pending-reset)

(defcustom evil-want-visual-char-semi-exclusive nil
  "Visual character selection to beginning/end of line is exclusive.
If non nil then an inclusive visual character selection which
ends at the beginning or end of a line is turned into an
exclusive selection. Thus if the selected (inclusive) range ends
at the beginning of a line it is changed to not include the first
character of that line, and if the selected range ends at the end
of a line it is changed to not include the newline character of
that line."
  :type 'boolean
  :group 'evil)

(defgroup evil-cjk nil
  "CJK support"
  :prefix "evil-cjk-"
  :group 'evil)

(defcustom evil-cjk-emacs-word-boundary nil
  "Determine word boundary exactly the same way as Emacs does."
  :type 'boolean
  :group 'evil-cjk)

(defcustom evil-cjk-word-separating-categories
  '(;; Kanji
    (?C . ?H) (?C . ?K) (?C . ?k) (?C . ?A) (?C . ?G)
    ;; Hiragana
    (?H . ?C) (?H . ?K) (?H . ?k) (?H . ?A) (?H . ?G)
    ;; Katakana
    (?K . ?C) (?K . ?H) (?K . ?k) (?K . ?A) (?K . ?G)
    ;; half-width Katakana
    (?k . ?C) (?k . ?H) (?k . ?K) ; (?k . ?A) (?k . ?G)
    ;; full-width alphanumeric
    (?A . ?C) (?A . ?H) (?A . ?K) ; (?A . ?k) (?A . ?G)
    ;; full-width Greek
    (?G . ?C) (?G . ?H) (?G . ?K) ; (?G . ?k) (?G . ?A)
    )
  "List of pair (cons) of categories to determine word boundary
used in `evil-cjk-word-boundary-p'. See the documentation of
`word-separating-categories'. Use `describe-categories' to see
the list of categories."
  :type '((character . character))
  :group 'evil-cjk)

(defcustom evil-cjk-word-combining-categories
  '(;; default value in word-combining-categories
    (nil . ?^) (?^ . nil)
    ;; Roman
    (?r . ?k) (?r . ?A) (?r . ?G)
    ;; half-width Katakana
    (?k . ?r) (?k . ?A) (?k . ?G)
    ;; full-width alphanumeric
    (?A . ?r) (?A . ?k) (?A . ?G)
    ;; full-width Greek
    (?G . ?r) (?G . ?k) (?G . ?A)
    )
  "List of pair (cons) of categories to determine word boundary
used in `evil-cjk-word-boundary-p'. See the documentation of
`word-combining-categories'. Use `describe-categories' to see the
list of categories."
  :type '((character . character))
  :group 'evil-cjk)

(defcustom evil-ex-complete-emacs-commands 'in-turn
  "TAB-completion for Emacs commands in ex command line.
This variable determines when Emacs commands are considered for
completion, always, never, or only if no Evil ex command is
available for completion."
  :group 'evil
  :type '(radio (const :tag "Only if no ex-command." :value in-turn)
                (const :tag "Never" :value nil)
                (const :tag "Always" :value t)))

(defface evil-ex-commands '(( nil
                              :underline t
                              :slant italic))
  "Face for the evil command in completion in ex mode."
  :group 'evil)

(defface evil-ex-info '(( ((supports :slant))
                          :slant italic
                          :foreground "red"))
  "Face for the info message in ex mode."
  :group 'evil)

;; Searching
(defcustom evil-magic t
  "Meaning which characters in a pattern are magic.
The meaning of those values is the same as in Vim. Note that it
only has influence if the evil search module is chosen in
`evil-search-module'."
  :group 'evil
  :type '(radio (const :tag "Very magic." :value very-magic)
                (const :tag "Magic" :value t)
                (const :tag "Nomagic" :value nil)
                (const :tag "Very nomagic" :value very-nomagic)))

(defcustom evil-ex-search-vim-style-regexp nil
  "If non-nil Vim-style backslash codes are supported in search patterns.
See `evil-transform-vim-style-regexp' for the supported backslash
codes.  Note that this only affects the search command if
`evil-search-module' is set to 'evil. The isearch module always
uses plain Emacs regular expressions."
  :type 'boolean
  :group 'evil)

(defcustom evil-ex-interactive-search-highlight 'all-windows
  "Determine in which windows the interactive highlighting should be shown."
  :type '(radio (const :tag "All windows." all-windows)
                (const :tag "Selected window." selected-window)
                (const :tag "Disable highlighting." nil))
  :group 'evil)

(defcustom evil-ex-search-case 'smart
  "The case behaviour of the search command.
Smart case means that the pattern is case sensitive if and only
if it contains an upper case letter, otherwise it is case
insensitive."
  :type '(radio (const :tag "Case sensitive." sensitive)
                (const :tag "Case insensitive." insensitive)
                (const :tag "Smart case." smart))
  :group 'evil)

(defcustom evil-ex-substitute-case nil
  "The case behaviour of the search command.
Smart case means that the pattern is case sensitive if and only
if it contains an upper case letter, otherwise it is case
insensitive. If nil then the setting of `evil-ex-search-case' is
used."
  :type '(radio (const :tag "Same as interactive search." nil)
                (const :tag "Case sensitive." sensitive)
                (const :tag "Case insensitive." insensitive)
                (const :tag "Smart case." smart))
  :group 'evil)

(defcustom evil-ex-search-interactive t
  "If t search is interactive."
  :type 'boolean
  :group 'evil)

(defcustom evil-ex-search-highlight-all t
  "If t and interactive search is enabled, all matches are
highlighted."
  :type 'boolean
  :group 'evil)

(defcustom evil-ex-substitute-highlight-all t
  "If t all matches for the substitute pattern are highlighted."
  :type 'boolean
  :group 'evil)

(defcustom evil-ex-substitute-interactive-replace t
  "If t and substitute patterns are highlighted,
the replacement is shown interactively."
  :type 'boolean
  :group 'evil)

(defcustom evil-ex-substitute-global nil
  "If non-nil substitute patterns a global by default.
Usually (if this variable is nil) a substitution works only on
the first match of a pattern in a line unless the 'g' flag is
given, in which case the substitution happens on all matches in a
line. If this option is non-nil, this behaviour is reversed: the
substitution works on all matches unless the 'g' pattern is
specified, then is works only on the first match."
  :type  'boolean
  :group 'evil)

(defface evil-ex-search '((t :inherit isearch))
  "Face for interactive search."
  :group 'evil)

(defface evil-ex-lazy-highlight '((t :inherit lazy-highlight))
  "Face for highlighting all matches in interactive search."
  :group 'evil)

(defface evil-ex-substitute-matches '((t :inherit lazy-highlight))
  "Face for interactive substitute matches."
  :group 'evil)

(defface evil-ex-substitute-replacement '((((supports :underline))
                                           :underline t
                                           :foreground "red"))
  "Face for interactive replacement text."
  :group 'evil)

;;; Variables

(defmacro evil-define-local-var (symbol &optional initvalue docstring)
  "Define SYMBOL as permanent buffer local variable, and return SYMBOL.
The parameters are the same as for `defvar', but the variable
SYMBOL is made permanent buffer local."
  (declare (indent defun)
           (debug (symbolp &optional form stringp)))
  `(progn
     (defvar ,symbol ,initvalue ,docstring)
     (make-variable-buffer-local ',symbol)
     (put ',symbol 'permanent-local t)))

(evil-define-local-var evil-state nil
  "The current Evil state.
To change the state, use `evil-change-state'
or call the state function (e.g., `evil-normal-state').")

;; these may be used inside `evil-define-state'
(evil-define-local-var evil-next-state nil
  "The Evil state being switched to.")

(evil-define-local-var evil-previous-state-alist nil
  "For Each evil state the Evil state being switched from.")

(evil-define-local-var evil-previous-state nil
  "The Evil state being switched from.")

(defvar evil-execute-in-emacs-state-buffer nil
  "The buffer of the latest `evil-execute-in-emacs-state'.
When this command is being executed the current buffer is stored
in this variable. This is necessary in case the Emacs-command to
be called changes the current buffer.")

(evil-define-local-var evil-mode-line-tag nil
  "Mode-Line indicator for the current state.")
(put 'evil-mode-line-tag 'risky-local-variable t)

(defvar evil-global-keymaps-alist nil
  "Association list of keymap variables.
Entries have the form (MODE . KEYMAP), where KEYMAP
is the variable containing the keymap for MODE.")

(defvar evil-local-keymaps-alist nil
  "Association list of keymap variables that must be
reinitialized in each buffer. Entries have the form
\(MODE . KEYMAP), where KEYMAP is the variable containing
the keymap for MODE.")

(defvar evil-state-properties nil
  "Specifications made by `evil-define-state'.
Entries have the form (STATE . PLIST), where PLIST is a property
list specifying various aspects of the state. To access a property,
use `evil-state-property'.")

(evil-define-local-var evil-mode-map-alist nil
  "Association list of keymaps to use for Evil modes.
Elements have the form (MODE . KEYMAP), with the first keymaps
having higher priority.")

(defvar evil-command-properties nil
  "Specifications made by `evil-define-command'.")

(defvar evil-transient-vars '(cua-mode transient-mark-mode select-active-regions)
  "List of variables pertaining to Transient Mark mode.")

(defvar evil-transient-vals nil
  "Association list of old values for Transient Mark mode variables.
Entries have the form (VARIABLE VALUE LOCAL), where LOCAL is
whether the variable was previously buffer-local.")

(evil-define-local-var evil-no-display nil
  "If non-nil, various Evil displays are inhibited.
Use the macro `evil-without-display' to set this variable.")

(defvar evil-type-properties nil
  "Specifications made by `evil-define-type'.
Entries have the form (TYPE . PLIST), where PLIST is a property
list specifying functions for handling the type: expanding it,
describing it, etc.")

(defvar evil-interactive-alist nil
  "Association list of Evil-specific interactive codes.")

(evil-define-local-var evil-motion-marker nil
  "Marker for storing the starting position of a motion.")

(evil-define-local-var evil-this-type nil
  "Current motion type.")

(evil-define-local-var evil-this-register nil
  "Current register.")

(evil-define-local-var evil-this-macro nil
  "Current macro register.")

(evil-define-local-var evil-this-operator nil
  "Current operator.")

(evil-define-local-var evil-this-motion nil
  "Current motion.")

(evil-define-local-var evil-this-motion-count nil
  "Current motion count.")

(defvar evil-inhibit-operator nil
  "Inhibit current operator.
If an operator calls a motion and the motion sets this variable
to t, the operator code is not executed.")

(defvar evil-inhibit-operator-value nil
  "This variable is used to transfer the value
of `evil-inhibit-operator' from one local scope to another.")

;; used by `evil-define-operator'
(defvar evil-operator-range-beginning nil
  "Beginning of `evil-operator-range'.")

(defvar evil-operator-range-end nil
  "End of `evil-operator-range'.")

(defvar evil-operator-range-type nil
  "Type of `evil-operator-range'.")

(defvar evil-operator-range-motion nil
  "Motion of `evil-operator-range'.")

(defvar evil-restriction-stack nil
  "List of previous restrictions.
Using `evil-with-restriction' stores the previous values of
`point-min' and `point-max' as a pair in this list.")

(evil-define-local-var evil-markers-alist
  '((?\( . evil-backward-sentence)
    (?\) . evil-forward-sentence)
    (?{ . evil-backward-paragraph)
    (?} . evil-forward-paragraph)
    (?' . evil-jump-backward)
    (?` . evil-jump-backward)
    (?< . evil-visual-beginning)
    (?> . evil-visual-goto-end)
    (?. . (lambda ()
            (let (last-command)
              (goto-last-change nil)))))
  "Association list for markers.
Entries have the form (CHAR . DATA), where CHAR is the marker's
name and DATA is either a marker object as returned by `make-marker',
a variable, a movement function, or a cons cell (STRING NUMBER),
where STRING is a file path and NUMBER is a buffer position.
The global value of this variable holds markers available from
every buffer, while the buffer-local value holds markers available
only in the current buffer.")

(evil-define-local-var evil-jump-list nil
  "Jump list.")

(defconst evil-suppress-map (make-keymap)
  "Full keymap disabling default bindings to `self-insert-command'.")
(suppress-keymap evil-suppress-map t)

(defvar evil-read-key-map (make-sparse-keymap)
  "Keymap active during `evil-read-key'.
This keymap can be used to bind some commands during the
execution of `evil-read-key' which is usually used to read a
character argument for some commands, e.g. `evil-replace'.")

;; TODO: customize size of ring
(defvar evil-repeat-ring (make-ring 10)
  "A ring of repeat-informations to repeat the last command.")

(defvar evil-repeat-types
  '((t . evil-repeat-keystrokes)
    (change . evil-repeat-changes)
    (motion . evil-repeat-motion)
    (insert-at-point . evil-repeat-insert-at-point)
    (ignore . nil))
  "An alist of defined repeat-types.")

(defvar evil-recording-repeat nil
  "Whether we are recording a repeat.")

(defvar evil-recording-current-command nil
  "Whether we are recording the current command for repeat.")

(defvar evil-repeat-changes nil
  "Accumulated buffer changes for changed-based commands.")

(defvar evil-repeat-info nil
  "Information accumulated during current repeat.")

(defvar evil-repeat-buffer nil
  "The buffer in which the repeat started.
If the buffer is changed, the repeat is cancelled.")

(defvar evil-repeat-pos nil
  "The position of point at the beginning of an change-tracking
  editing command.")

(defvar evil-repeat-keys nil
  "The keys that invoked the current command.")

(defvar evil-last-repeat nil
  "Information about the latest repeat command.
This is a list of three elements (POINT COUNT UNDO-POINTER),
where POINT is the position of point before the latest repeat,
COUNT the count-argument of the latest repeat command and
UNDO-POINTER the head of the undo-list before the last command
has been repeated.")

(defvar evil-repeat-count nil
  "The explicit count when repeating a command.")

(evil-define-local-var evil-insert-count nil
  "The explicit count passed to an command starting Insert state.")

(evil-define-local-var evil-insert-vcount nil
  "The information about the number of following lines the
insertion should be repeated. This is list (LINE COLUMN COUNT)
where LINE is the line-number where the original insertion
started and COLUMN is either a number of function determining the
column where the repeated insertions should take place. COUNT is
number of repeats (including the original insertion).")

(defvar evil-insert-skip-empty-lines nil
  "Non-nil of the current insertion should not take place on
  lines at which the insertion point is behind the end of the
  line.")

(evil-define-local-var evil-insert-lines nil
  "Non-nil if the current insertion command is a line-insertion
command o or O.")

(evil-define-local-var evil-insert-repeat-info nil
  "Repeat information accumulated during an insertion.")

(evil-define-local-var evil-replace-alist nil
  "Association list of characters overwritten in Replace state.
The format is (POS . CHAR).")

(evil-define-local-var evil-echo-area-message nil
  "Previous value of `current-message'.")

(defvar evil-write-echo-area nil
  "If set to t inside `evil-save-echo-area', then the echo area
is not restored.")

(defvar evil-last-find nil
  "A pair (FUNCTION . CHAR) describing the lastest character
  search command.")

(defvar evil-last-paste nil
  "Information about the latest paste.
This should be a list (CMD COUNT POINT BEG END FIRSTVISUAL) where
CMD is the last paste-command (`evil-paste-before',
`evil-paste-after' or `evil-visual-paste'), COUNT is the repeat
count of the paste, POINT is the position of point before the
paste, BEG end END are the region of the inserted
text. FIRSTVISUAL is t if and only if the previous command was
the first visual paste (i.e. before any paste-pop).")

(evil-define-local-var evil-last-undo-entry nil
  "Information about the latest undo entry in the buffer.
This should be a pair (OBJ . CONS) where OBJ is the entry as an
object, and CONS is a copy of the entry.")

(evil-define-local-var evil-current-insertion nil
  "Information about the latest insertion in insert state.
This should be a pair (BEG . END) that describes the
buffer-region of the newly inserted text.")

(defvar evil-last-insertion nil
  "The last piece of inserted text.")

(defvar evil-last-small-deletion nil
  "The last piece of deleted text.
The text should be less than a line.")

(defvar evil-paste-count nil
  "The count argument of the current paste command.")

(defvar evil-temporary-undo nil
  "When undo is disabled in current buffer.
Certain commands depending on undo use this variable
instead of `buffer-undo-list'.")

(evil-define-local-var evil-undo-list-pointer nil
  "Everything up to this mark is united in the undo-list.")

(defvar evil-in-single-undo nil
  "Set to non-nil if the current undo steps are connected.")

(defvar evil-flash-timer nil
  "Timer for flashing search results.")

(defvar evil-search-prompt nil
  "String to use for search prompt.")

(defvar evil-inner-text-objects-map (make-sparse-keymap)
  "Keymap for inner text objects.")

(defvar evil-outer-text-objects-map (make-sparse-keymap)
  "Keymap for outer text objects.")

(defvar evil-window-map (make-sparse-keymap)
  "Keymap for window-related commands.")

(evil-define-local-var evil-input-method nil
  "Input method used in Insert state and Emacs state.")

;;; Visual state

(evil-define-local-var evil-visual-beginning nil
  "The beginning of the Visual selection, a marker.")

(evil-define-local-var evil-visual-end nil
  "The end of the Visual selection, a marker.")

(evil-define-local-var evil-visual-point nil
  "The position of point in Visual state, a marker.")

(evil-define-local-var evil-visual-mark nil
  "The position of mark in Visual state, a marker.")

(evil-define-local-var evil-visual-previous-mark nil
  "The position of mark before Visual state, a marker.")

(evil-define-local-var evil-visual-selection nil
  "The kind of Visual selection.
This is a selection as defined by `evil-define-visual-selection'.")

;; we could infer the direction by comparing `evil-visual-mark'
;; and `evil-visual-point', but destructive operations may
;; displace the markers
(evil-define-local-var evil-visual-direction 0
  "Whether point follows mark in Visual state.
Negative if point precedes mark, otherwise positive.
See also the function `evil-visual-direction'.")

(evil-define-local-var evil-visual-properties nil
  "Property list of miscellaneous Visual properties.")

(evil-define-local-var evil-visual-region-expanded nil
  "Whether the region matches the Visual selection.
That is, whether the positions of point and mark have been
expanded to coincide with the selection's boundaries.
This makes the selection available to functions acting
on Emacs' region.")

(evil-define-local-var evil-visual-overlay nil
  "Overlay for highlighting the Visual selection.
Not used for blockwise selections, in which case
see `evil-visual-block-overlays'.")

(evil-define-local-var evil-visual-block-overlays nil
  "Overlays for Visual Block selection, one for each line.
They are reused to minimize flicker.")

(defvar evil-visual-alist nil
  "Association list of Visual selection functions.
Elements have the form (NAME . FUNCTION).")

(evil-define-local-var evil-visual-x-select-timer nil
  "Timer for updating the X selection in visual state.")

(defvar evil-visual-x-select-timeout 0.1
  "Time in seconds for the update of the X selection.")

;;; Ex

(defvar evil-ex-map (make-sparse-keymap)
  "Keymap for Ex.
Key sequences bound in this map are immediately executed.")

(defvar evil-ex-completion-map (make-sparse-keymap)
  "Completion keymap for Ex.")

(defvar evil-ex-shell-argument-initialized nil
  "This variable is set to t if shell command completion has been initialized.
See `evil-ex-init-shell-argument-completion'.")

(defvar evil-ex-commands nil
  "Association list of command bindings and functions.")

(defvar evil-ex-history nil
  "History of Ex commands.")

(defvar evil-ex-current-buffer nil
  "The buffer from which Ex was started.")

(defvar evil-ex-expression nil
  "The evaluation tree.")

(defvar evil-ex-tree nil
  "The syntax tree.")

(defvar evil-ex-command nil
  "The current Ex command.")

(defvar evil-ex-previous-command nil
  "The previously executed Ex command.")

(defvar evil-ex-point nil
  "The position of `point' when the ex command has been called.")

(defvar evil-ex-range nil
  "The current range of the Ex command.")

(defvar evil-ex-bang nil
  "The \"!\" argument of the current Ex command.")

(defvar evil-ex-argument nil
  "The current argument of the Ex command.")

(defvar evil-ex-argument-handler nil
  "The argument handler for the current Ex command.")

(defvar evil-ex-argument-types nil
  "Association list of argument handlers.")

(defvar evil-previous-shell-command nil
  "The last shell command.")

;; Searching
(defvar evil-ex-search-history nil
  "The history for the search command.")

(defvar evil-ex-search-direction nil
  "The direction of the current search, either 'forward or 'backward.")

(defvar evil-ex-search-count nil
  "The count if the current search.")

(defvar evil-ex-search-start-point nil
  "The point where the search started.")

(defvar evil-ex-search-overlay nil
  "The overlay for the current search result.")

(defvar evil-ex-search-pattern nil
  "The last search pattern.")

(defvar evil-ex-search-offset nil
  "The last search offset.")

(defvar evil-ex-search-match-beg nil
  "The beginning position of the last match.")

(defvar evil-ex-search-match-end nil
  "The end position of the last match.")

(defvar evil-ex-substitute-pattern nil
  "The last substitute pattern.")

(defvar evil-ex-substitute-replacement nil
  "The last substitute replacement.")

(defvar evil-ex-substitute-flags nil
  "The last substitute flags.")

(defvar evil-ex-substitute-current-replacement nil
  "The actual replacement.")

(defvar evil-ex-last-was-search nil
  "Non-nil if the previous was a search.
Otherwise the previous command is assumed as substitute.")

;; The lazy-highlighting framework.
(evil-define-local-var evil-ex-active-highlights-alist nil
  "An alist of currently active highlights.")

(evil-define-local-var evil-ex-hl-update-timer nil
  "Time used for updating highlights.")

(defvar evil-ex-search-keymap (make-sparse-keymap)
  "Keymap used in ex-search-mode.")
(set-keymap-parent evil-ex-search-keymap minibuffer-local-map)

<<<<<<< HEAD
(defconst evil-version "1.0-dev"
=======
(defconst evil-version "1.0.4"
>>>>>>> b48aa605
  "The current version of Evil")

(defun evil-version ()
  (interactive)
  (message "Evil version %s" evil-version))

(provide 'evil-vars)

;;; evil-vars.el ends here<|MERGE_RESOLUTION|>--- conflicted
+++ resolved
@@ -3,11 +3,7 @@
 ;; Author: Vegard Øye <vegard_oye at hotmail.com>
 ;; Maintainer: Vegard Øye <vegard_oye at hotmail.com>
 
-<<<<<<< HEAD
-;; Version: 1.0-dev
-=======
 ;; Version: 1.0.4
->>>>>>> b48aa605
 
 ;;
 ;; This file is NOT part of GNU Emacs.
@@ -1456,11 +1452,7 @@
   "Keymap used in ex-search-mode.")
 (set-keymap-parent evil-ex-search-keymap minibuffer-local-map)
 
-<<<<<<< HEAD
-(defconst evil-version "1.0-dev"
-=======
 (defconst evil-version "1.0.4"
->>>>>>> b48aa605
   "The current version of Evil")
 
 (defun evil-version ()
