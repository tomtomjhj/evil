;;;; Default keymaps

(require 'evil-states)
(require 'evil-insert)
(require 'evil-replace)
(require 'evil-operators)
<<<<<<< HEAD
(require 'evil-window)
=======
(require 'evil-visual)
>>>>>>> e98d2116

(defmacro evil-redirect-digit-argument (map keys target)
  "Bind a special wrapper function which calles either `target' or `digit-argument'.
`digit-argument' is only called if a prefix-argument has already been started, otherwise `target' is called.
MAP    the keymap where the command should be bound
KEYS   the key-sequence to which the command should be bound
TARGET the command to call."
  (let ((wrapper (intern (concat "evil-digit-argument-or-"
                                 (symbol-name (eval target))))))
    `(progn
       (defun ,wrapper ()
         (interactive)
         (if current-prefix-arg
             (progn
               (setq this-command 'digit-argument)
               (call-interactively 'digit-argument))
           (setq this-command ,target)
           (call-interactively ,target)))
       (put ',wrapper 'evil-digit-argument-redirection t)
       (define-key ,map ,keys ',wrapper))))

(define-key evil-emacs-state-map "\C-z" 'evil-normal-state)

(define-key evil-normal-state-map "\C-z" 'evil-emacs-state)
(define-key evil-normal-state-map "a" 'evil-insert-after)
(define-key evil-normal-state-map "i" 'evil-insert-before)
(define-key evil-normal-state-map "O" 'evil-insert-above)
(define-key evil-normal-state-map "o" 'evil-insert-below)
(define-key evil-normal-state-map "I" 'evil-insert-beginning-of-line)
(define-key evil-normal-state-map "A" 'evil-insert-end-of-line)
(define-key evil-normal-state-map "x" 'delete-char)
(define-key evil-normal-state-map "r" 'evil-replace)
(define-key evil-normal-state-map "R" 'evil-replace-state)
(define-key evil-normal-state-map "." 'evil-repeat)

(define-key evil-normal-state-map "v" 'evil-visual-char)
(define-key evil-normal-state-map "V" 'evil-visual-line)
(define-key evil-normal-state-map "\C-v" 'evil-visual-block)
(define-key evil-normal-state-map "gv" 'evil-visual-restore)

(define-key evil-insert-state-map [escape] 'evil-normal-state)

(define-key evil-replace-state-map [escape] 'evil-normal-state)
(define-key evil-replace-state-map [backspace] 'evil-replace-backspace)

(define-key evil-visual-state-map [escape] 'evil-normal-state)
(define-key evil-visual-state-map "o" 'exchange-point-and-mark)
(define-key evil-visual-state-map "O" 'evil-visual-exchange-corners)

;; "0" is a special command when called first
(evil-redirect-digit-argument evil-motion-state-map "0" 'evil-beginning-of-line)
(define-key evil-motion-state-map "1" 'digit-argument)
(define-key evil-motion-state-map "2" 'digit-argument)
(define-key evil-motion-state-map "3" 'digit-argument)
(define-key evil-motion-state-map "4" 'digit-argument)
(define-key evil-motion-state-map "5" 'digit-argument)
(define-key evil-motion-state-map "6" 'digit-argument)
(define-key evil-motion-state-map "7" 'digit-argument)
(define-key evil-motion-state-map "8" 'digit-argument)
(define-key evil-motion-state-map "9" 'digit-argument)

(define-key evil-motion-state-map "l" 'evil-forward-char)
(define-key evil-motion-state-map "h" 'evil-backward-char)
(define-key evil-motion-state-map "k" 'evil-previous-line)
(define-key evil-motion-state-map "j" 'evil-next-line)
(define-key evil-motion-state-map "H" 'evil-move-to-window-line)
(define-key evil-motion-state-map "M" 'evil-move-to-middle-window-line)
(define-key evil-motion-state-map "L" 'evil-move-to-last-window-line)
(define-key evil-motion-state-map "$" 'evil-end-of-line)
(define-key evil-motion-state-map "^" 'evil-first-non-blank)
(define-key evil-motion-state-map "g_" 'evil-last-non-blank)
(define-key evil-motion-state-map "gg" 'evil-move-to-first-non-blank-beg)
(define-key evil-motion-state-map "G" 'evil-move-to-first-non-blank-end)

(define-key evil-motion-state-map "gk" 'evil-previous-visual-line)
(define-key evil-motion-state-map "gj" 'evil-next-visual-line)
(define-key evil-motion-state-map "g0" 'evil-beginning-of-visual-line)
(define-key evil-motion-state-map "g^" 'evil-first-non-blank-of-visual-line)
(define-key evil-motion-state-map "g$" 'evil-end-of-visual-line)

(define-key evil-motion-state-map "w" 'evil-forward-word-begin)
(define-key evil-motion-state-map "e" 'evil-forward-word-end)
(define-key evil-motion-state-map "b" 'evil-backward-word-begin)
(define-key evil-motion-state-map "ge" 'evil-backward-word-end)
(define-key evil-motion-state-map "W" 'evil-forward-WORD-begin)
(define-key evil-motion-state-map "E" 'evil-forward-WORD-end)
(define-key evil-motion-state-map "B" 'evil-backward-WORD-begin)
(define-key evil-motion-state-map "gE" 'evil-backward-WORD-end)

(define-key evil-motion-state-map "(" 'evil-backward-sentence)
(define-key evil-motion-state-map ")" 'evil-forward-sentence)
(define-key evil-motion-state-map "{" 'evil-backward-paragraph)
(define-key evil-motion-state-map "}" 'evil-forward-paragraph)

(define-key evil-normal-state-map "p" 'evil-paste-behind)
(define-key evil-normal-state-map "P" 'evil-paste-before)
(define-key evil-normal-state-map "\C-p" 'evil-paste-pop)
(define-key evil-normal-state-map "\C-n" 'evil-paste-pop-next)
(define-key evil-operator-state-map "y" 'evil-yank)
(define-key evil-operator-state-map "d" 'evil-delete)
(define-key evil-operator-state-map "c" 'evil-change)
(define-key evil-operator-state-map "g?" 'evil-rot13)

(define-key evil-motion-state-map (kbd "C-e") 'evil-scroll-line-down)
(define-key evil-motion-state-map (kbd "C-d") 'evil-scroll-down)
(define-key evil-motion-state-map (kbd "C-f") 'evil-scroll-page-down)
(define-key evil-motion-state-map "z+" 'evil-scroll-bottom-line-to-top)

(define-key evil-motion-state-map (kbd "C-y") 'evil-scroll-line-up)
(define-key evil-motion-state-map (kbd "C-u") 'evil-scroll-up)
(define-key evil-motion-state-map (kbd "C-b") 'evil-scroll-page-up)
(define-key evil-motion-state-map "z^" 'evil-scroll-top-line-to-bottom)

(define-key evil-motion-state-map "zt" 'evil-scroll-line-to-top)
;; TODO: z RET has an advanced form taking an count before the RET
;; but this requires again a special state with a single command
;; bound to RET
(define-key evil-motion-state-map (vconcat "z" [return]) "zt^")
(define-key evil-motion-state-map (kbd "z RET") (vconcat "z" [return]))
(define-key evil-motion-state-map "zz" 'evil-scroll-line-to-center)
(define-key evil-motion-state-map "z." "zz^")
(define-key evil-motion-state-map "zb" 'evil-scroll-line-to-bottom)
(define-key evil-motion-state-map "z-" "zb^")

(define-key evil-normal-state-map (kbd "C-w +") 'evil-window-increase-height)
(define-key evil-normal-state-map (kbd "C-w -") 'evil-window-decrease-height)
(define-key evil-normal-state-map (kbd "C-w >") 'evil-window-increase-width)
(define-key evil-normal-state-map (kbd "C-w <") 'evil-window-decrease-width)
(define-key evil-normal-state-map (kbd "C-w H") 'evil-window-move-far-left)
(define-key evil-normal-state-map (kbd "C-w J") 'evil-window-move-very-bottom)
(define-key evil-normal-state-map (kbd "C-w K") 'evil-window-move-very-top)
(define-key evil-normal-state-map (kbd "C-w L") 'evil-window-move-far-right)
(define-key evil-normal-state-map (kbd "C-w =") 'balance-windows)
(define-key evil-normal-state-map (kbd "C-w R") 'evil-window-rotate-upwards)
(define-key evil-normal-state-map (kbd "C-w C-R") (kbd "C-w R"))
(define-key evil-normal-state-map (kbd "C-w r") 'evil-window-rotate-downwards)
(define-key evil-normal-state-map (kbd "C-w C-r") (kbd "C-w r"))
(define-key evil-normal-state-map (kbd "C-w _") 'evil-window-set-height)
(define-key evil-normal-state-map (kbd "C-w C-_") (kbd "C-w _"))
(define-key evil-normal-state-map (kbd "C-w |") 'evil-window-set-width)
(define-key evil-normal-state-map (kbd "C-w b") 'evil-window-bottom-right)
(define-key evil-normal-state-map (kbd "C-w C-b") (kbd "C-w b"))
(define-key evil-normal-state-map (kbd "C-w t") 'evil-window-top-left)
(define-key evil-normal-state-map (kbd "C-w C-t") (kbd "C-w t"))
(define-key evil-normal-state-map (kbd "C-w c") 'delete-window)
(define-key evil-normal-state-map (kbd "C-w h") 'evil-window-left)
(define-key evil-normal-state-map (kbd "C-w C-h") (kbd "C-w h"))
(define-key evil-normal-state-map (kbd "C-w j") 'evil-window-down)
(define-key evil-normal-state-map (kbd "C-w C-j") (kbd "C-w j"))
(define-key evil-normal-state-map (kbd "C-w k") 'evil-window-up)
(define-key evil-normal-state-map (kbd "C-w C-k") (kbd "C-w k"))
(define-key evil-normal-state-map (kbd "C-w l") 'evil-window-right)
(define-key evil-normal-state-map (kbd "C-w C-l") (kbd "C-w l"))
(define-key evil-normal-state-map (kbd "C-w p") 'evil-window-lru)
(define-key evil-normal-state-map (kbd "C-w C-p") (kbd "C-w p"))
(define-key evil-normal-state-map (kbd "C-w w") 'evil-window-next)
(define-key evil-normal-state-map (kbd "C-w C-w") (kbd "C-w w"))
(define-key evil-normal-state-map (kbd "C-w W") 'evil-window-prev)
(define-key evil-normal-state-map (kbd "C-w n") 'evil-window-new)
(define-key evil-normal-state-map (kbd "C-w C-n") (kbd "C-w n"))
(define-key evil-normal-state-map (kbd "C-w o") 'delete-other-windows)
(define-key evil-normal-state-map (kbd "C-w C-o") (kbd "C-w o"))
(define-key evil-normal-state-map (kbd "C-w s") 'split-window-vertically)
(define-key evil-normal-state-map (kbd "C-w C-s") (kbd "C-w s"))
(define-key evil-normal-state-map (kbd "C-w S") (kbd "C-w s"))
(define-key evil-normal-state-map (kbd "C-w v") 'split-window-horizontally)
(define-key evil-normal-state-map (kbd "C-w C-v") (kbd "C-w v"))

(provide 'evil-maps)

;;; evil-maps.el ends here<|MERGE_RESOLUTION|>--- conflicted
+++ resolved
@@ -4,11 +4,8 @@
 (require 'evil-insert)
 (require 'evil-replace)
 (require 'evil-operators)
-<<<<<<< HEAD
 (require 'evil-window)
-=======
 (require 'evil-visual)
->>>>>>> e98d2116
 
 (defmacro evil-redirect-digit-argument (map keys target)
   "Bind a special wrapper function which calles either `target' or `digit-argument'.
